/*
 * Copyright 2012-2020 the original author or authors.
 *
 * Licensed under the Apache License, Version 2.0 (the "License");
 * you may not use this file except in compliance with the License.
 * You may obtain a copy of the License at
 *
 *      https://www.apache.org/licenses/LICENSE-2.0
 *
 * Unless required by applicable law or agreed to in writing, software
 * distributed under the License is distributed on an "AS IS" BASIS,
 * WITHOUT WARRANTIES OR CONDITIONS OF ANY KIND, either express or implied.
 * See the License for the specific language governing permissions and
 * limitations under the License.
 */

package org.springframework.cloud.client.discovery.simple.reactive;

import org.springframework.beans.factory.annotation.Autowired;
import org.springframework.beans.factory.annotation.Value;
import org.springframework.boot.actuate.health.ReactiveHealthIndicator;
import org.springframework.boot.autoconfigure.AutoConfigureAfter;
import org.springframework.boot.autoconfigure.AutoConfigureBefore;
import org.springframework.boot.autoconfigure.condition.ConditionalOnClass;
import org.springframework.boot.autoconfigure.web.ServerProperties;
import org.springframework.boot.context.properties.EnableConfigurationProperties;
import org.springframework.boot.web.context.WebServerInitializedEvent;
import org.springframework.cloud.client.ConditionalOnDiscoveryEnabled;
import org.springframework.cloud.client.ConditionalOnDiscoveryHealthIndicatorEnabled;
import org.springframework.cloud.client.ConditionalOnReactiveDiscoveryEnabled;
import org.springframework.cloud.client.ReactiveCommonsClientAutoConfiguration;
import org.springframework.cloud.client.discovery.composite.reactive.ReactiveCompositeDiscoveryClientAutoConfiguration;
import org.springframework.cloud.client.discovery.health.DiscoveryClientHealthIndicatorProperties;
import org.springframework.cloud.client.discovery.health.reactive.ReactiveDiscoveryClientHealthIndicator;
import org.springframework.cloud.commons.util.InetUtils;
import org.springframework.context.ApplicationListener;
import org.springframework.context.annotation.Bean;
import org.springframework.context.annotation.Configuration;
import org.springframework.core.annotation.Order;

/**
 * Spring Boot auto-configuration for simple properties-based reactive discovery client.
 *
 * @author Tim Ysewyn
 * @author Charu Covindane
 * @since 2.2.0
 */
@Configuration(proxyBeanMethods = false)
@ConditionalOnDiscoveryEnabled
@ConditionalOnReactiveDiscoveryEnabled
@EnableConfigurationProperties(DiscoveryClientHealthIndicatorProperties.class)
@AutoConfigureBefore(ReactiveCommonsClientAutoConfiguration.class)
@AutoConfigureAfter(ReactiveCompositeDiscoveryClientAutoConfiguration.class)
public class SimpleReactiveDiscoveryClientAutoConfiguration implements ApplicationListener<WebServerInitializedEvent> {

	@Autowired(required = false)
	private ServerProperties server;

	@Value("${spring.application.name:application}")
	private String serviceId;

	@Autowired
	private InetUtils inet;

	private int port = 0;

	private SimpleReactiveDiscoveryProperties simple = new SimpleReactiveDiscoveryProperties();

	@Bean
	public SimpleReactiveDiscoveryProperties simpleReactiveDiscoveryProperties() {
		simple.getLocal().setServiceId(serviceId);
<<<<<<< HEAD
		simple.getLocal()
				.setUri(URI.create("http://" + inet.findFirstNonLoopbackHostInfo().getHostname() + ":" + findPort()));
=======
		simple.getLocal().setHost(inet.findFirstNonLoopbackHostInfo().getHostname());
		simple.getLocal().setPort(findPort());
>>>>>>> ba8fd08a
		return simple;
	}

	@Bean
	@Order
	public SimpleReactiveDiscoveryClient simpleReactiveDiscoveryClient() {
		return new SimpleReactiveDiscoveryClient(simpleReactiveDiscoveryProperties());
	}

	private int findPort() {
		if (port > 0) {
			return port;
		}
		if (server != null && server.getPort() != null && server.getPort() > 0) {
			return server.getPort();
		}
		return 8080;
	}

	@Override
	public void onApplicationEvent(WebServerInitializedEvent webServerInitializedEvent) {
		port = webServerInitializedEvent.getWebServer().getPort();
		if (port > 0) {
<<<<<<< HEAD
			simple.getLocal()
					.setUri(URI.create("http://" + inet.findFirstNonLoopbackHostInfo().getHostname() + ":" + port));
=======
			simple.getLocal().setHost(inet.findFirstNonLoopbackHostInfo().getHostname());
			simple.getLocal().setPort(port);
>>>>>>> ba8fd08a
		}
	}

	@Configuration(proxyBeanMethods = false)
	@ConditionalOnClass(ReactiveHealthIndicator.class)
	protected static class HealthConfiguration {

		@Bean
		@ConditionalOnDiscoveryHealthIndicatorEnabled
		public ReactiveDiscoveryClientHealthIndicator simpleReactiveDiscoveryClientHealthIndicator(
				DiscoveryClientHealthIndicatorProperties properties,
				SimpleReactiveDiscoveryClient simpleReactiveDiscoveryClient) {
			return new ReactiveDiscoveryClientHealthIndicator(simpleReactiveDiscoveryClient, properties);
		}

	}

}<|MERGE_RESOLUTION|>--- conflicted
+++ resolved
@@ -69,13 +69,8 @@
 	@Bean
 	public SimpleReactiveDiscoveryProperties simpleReactiveDiscoveryProperties() {
 		simple.getLocal().setServiceId(serviceId);
-<<<<<<< HEAD
-		simple.getLocal()
-				.setUri(URI.create("http://" + inet.findFirstNonLoopbackHostInfo().getHostname() + ":" + findPort()));
-=======
 		simple.getLocal().setHost(inet.findFirstNonLoopbackHostInfo().getHostname());
 		simple.getLocal().setPort(findPort());
->>>>>>> ba8fd08a
 		return simple;
 	}
 
@@ -99,13 +94,8 @@
 	public void onApplicationEvent(WebServerInitializedEvent webServerInitializedEvent) {
 		port = webServerInitializedEvent.getWebServer().getPort();
 		if (port > 0) {
-<<<<<<< HEAD
-			simple.getLocal()
-					.setUri(URI.create("http://" + inet.findFirstNonLoopbackHostInfo().getHostname() + ":" + port));
-=======
 			simple.getLocal().setHost(inet.findFirstNonLoopbackHostInfo().getHostname());
 			simple.getLocal().setPort(port);
->>>>>>> ba8fd08a
 		}
 	}
 
