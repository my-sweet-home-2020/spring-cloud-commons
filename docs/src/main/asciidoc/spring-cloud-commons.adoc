= Cloud Native Applications
include::_attributes.adoc[]

include::intro.adoc[]

// TODO: figure out remote includes in docs and replace pasted text
// include::https://raw.githubusercontent.com/spring-cloud/spring-cloud-build/master/docs/src/main/asciidoc/contributing-docs.adoc[]
NOTE: Spring Cloud is released under the non-restrictive Apache 2.0 license.
If you would like to contribute to this section of the documentation or if you find an error, you can find the source code and issue trackers for the project at {docslink}[github].

== Spring Cloud Context: Application Context Services

Spring Boot has an opinionated view of how to build an application with Spring.
For instance, it has conventional locations for common configuration files and has endpoints for common management and monitoring tasks.
Spring Cloud builds on top of that and adds a few features that many components in a system would use or occasionally need.

=== The Bootstrap Application Context

A Spring Cloud application operates by creating a "`bootstrap`" context, which is a parent context for the main application.
This context is responsible for loading configuration properties from the external sources and for decrypting properties in the local external configuration files.
The two contexts share an `Environment`, which is the source of external properties for any Spring application.
By default, bootstrap properties (not `bootstrap.properties` but properties that are loaded during the bootstrap phase) are added with high precedence, so they cannot be overridden by local configuration.

The bootstrap context uses a different convention for locating external configuration than the main application context.
Instead of `application.yml` (or `.properties`), you can use `bootstrap.yml`, keeping the external configuration for bootstrap and main context nicely separate.
The following listing shows an example:

.bootstrap.yml
====
----
spring:
  application:
    name: foo
  cloud:
    config:
      uri: ${SPRING_CONFIG_URI:http://localhost:8888}
----
====

If your application needs any application-specific configuration from the server, it is a good idea to set the `spring.application.name` (in `bootstrap.yml` or `application.yml`).
For the property `spring.application.name` to be used as the application's context ID, you must set it in `bootstrap.[properties | yml]`.

If you want to retrieve specific profile configuration, you should also set `spring.profiles.active` in `bootstrap.[properties | yml]`.

You can disable the bootstrap process completely by setting `spring.cloud.bootstrap.enabled=false` (for example, in system properties).

=== Application Context Hierarchies

If you build an application context from `SpringApplication` or `SpringApplicationBuilder`, the Bootstrap context is added as a parent to that context.
It is a feature of Spring that child contexts inherit property sources and profiles from their parent, so the "`main`" application context contains additional property sources, compared to building the same context without Spring Cloud Config.
The additional property sources are:

* "`bootstrap`": If any `PropertySourceLocators` are found in the bootstrap context and if they have non-empty properties, an optional `CompositePropertySource` appears with high priority.
An example would be properties from the Spring Cloud Config Server.
See "`<<customizing-bootstrap-property-sources>>`" for how to customize the contents of this property source.

* "`applicationConfig: [classpath:bootstrap.yml]`" (and related files if Spring profiles are active): If you have a `bootstrap.yml` (or `.properties`), those properties are used to configure the bootstrap context.
Then they get added to the child context when its parent is set.
They have lower precedence than the `application.yml` (or `.properties`) and any other property sources that are added to the child as a normal part of the process of creating a Spring Boot application.
See "`<<customizing-bootstrap-properties>>`" for how to customize the contents of these property sources.

Because of the ordering rules of property sources, the "`bootstrap`" entries take precedence.
However, note that these do not contain any data from `bootstrap.yml`, which has very low precedence but can be used to set defaults.

You can extend the context hierarchy by setting the parent context of any `ApplicationContext` you create -- for example, by using its own interface or with the `SpringApplicationBuilder` convenience methods (`parent()`, `child()` and `sibling()`).
The bootstrap context is the parent of the most senior ancestor that you create yourself.
Every context in the hierarchy has its own "`bootstrap`" (possibly empty) property source to avoid promoting values inadvertently from parents down to their descendants.
If there is a config server, every context in the hierarchy can also (in principle) have a different `spring.application.name` and, hence, a different remote property source.
Normal Spring application context behavior rules apply to property resolution: properties from a child context override those in
the parent, by name and also by property source name.
(If the child has a property source with the same name as the parent, the value from the parent is not included in the child).

Note that the `SpringApplicationBuilder` lets you share an `Environment` amongst the whole hierarchy, but that is not the default.
Thus, sibling contexts (in particular) do not need to have the same profiles or property sources, even though they may share common values with their parent.

[[customizing-bootstrap-properties]]
=== Changing the Location of Bootstrap Properties

The `bootstrap.yml` (or `.properties`) location can be specified by setting `spring.cloud.bootstrap.name` (default: `bootstrap`), `spring.cloud.bootstrap.location` (default: empty) or `spring.cloud.bootstrap.additional-location` (default: empty) -- for example, in System properties.

Those properties behave like the `spring.config.*` variants with the same name.
With `spring.cloud.bootstrap.location` the default locations are replaced and only the specified ones are used.
To add locations to the list of default ones, `spring.cloud.bootstrap.additional-location` could be used.
In fact, they are used to set up the bootstrap `ApplicationContext` by setting those properties in its `Environment`.
If there is an active profile (from `spring.profiles.active` or through the `Environment` API in the context you are building), properties in that profile get loaded as well, the same as in a regular Spring Boot app -- for example, from `bootstrap-development.properties` for a `development` profile.

[[overriding-bootstrap-properties]]
=== Overriding the Values of Remote Properties

The property sources that are added to your application by the bootstrap context are often "`remote`" (from example, from Spring Cloud Config Server).
By default, they cannot be overridden locally.
If you want to let your applications override the remote properties with their own system properties or config files, the remote property source has to grant it permission by setting `spring.cloud.config.allowOverride=true` (it does not work to set this locally).
Once that flag is set, two finer-grained settings control the location of the remote properties in relation to system properties and the application's local configuration:

* `spring.cloud.config.overrideNone=true`: Override from any local property source.
* `spring.cloud.config.overrideSystemProperties=false`: Only system properties, command line arguments, and environment variables (but not the local config files) should override the remote settings.

=== Customizing the Bootstrap Configuration

The bootstrap context can be set to do anything you like by adding entries to `/META-INF/spring.factories` under a key named `org.springframework.cloud.bootstrap.BootstrapConfiguration`.
This holds a comma-separated list of Spring `@Configuration` classes that are used to create the context.
Any beans that you want to be available to the main application context for autowiring can be created here.
There is a special contract for `@Beans` of type `ApplicationContextInitializer`.
If you want to control the startup sequence, you can mark classes with the `@Order` annotation (the default order is `last`).

WARNING: When adding custom `BootstrapConfiguration`, be careful that the classes you add are not `@ComponentScanned` by mistake into your "`main`" application context, where they might not be needed.
Use a separate package name for boot configuration classes and make sure that name is not already covered by your `@ComponentScan` or `@SpringBootApplication` annotated configuration classes.

The bootstrap process ends by injecting initializers into the main `SpringApplication` instance (which is the normal Spring Boot startup sequence, whether it runs as a standalone application or is deployed in an application server).
First, a bootstrap context is created from the classes found in `spring.factories`.
Then, all `@Beans` of type `ApplicationContextInitializer` are added to the main `SpringApplication` before it is started.

[[customizing-bootstrap-property-sources]]
=== Customizing the Bootstrap Property Sources

The default property source for external configuration added by the bootstrap process is the Spring Cloud Config Server, but you can add additional sources by adding beans of type `PropertySourceLocator` to the bootstrap context (through `spring.factories`).
For instance, you can insert additional properties from a different server or from a database.

As an example, consider the following custom locator:

====
[source,java]
----
@Configuration
public class CustomPropertySourceLocator implements PropertySourceLocator {

    @Override
    public PropertySource<?> locate(Environment environment) {
        return new MapPropertySource("customProperty",
                Collections.<String, Object>singletonMap("property.from.sample.custom.source", "worked as intended"));
    }

}
----
====

The `Environment` that is passed in is the one for the `ApplicationContext` about to be created -- in other words, the one for which we supply additional property sources.
It already has its normal Spring Boot-provided property sources, so you can use those to locate a property source specific to this `Environment` (for example, by keying it on `spring.application.name`, as is done in the default Spring Cloud Config Server property source locator).

If you create a jar with this class in it and then add a `META-INF/spring.factories` containing the following setting, the `customProperty` `PropertySource` appears in any application that includes that jar on its classpath:

====
[source]
----
org.springframework.cloud.bootstrap.BootstrapConfiguration=sample.custom.CustomPropertySourceLocator
----
====

=== Logging Configuration

If you use Spring Boot to configure log settings, you should place this configuration in `bootstrap.[yml | properties]` if you would like it to apply to all events.

NOTE: For Spring Cloud to initialize logging configuration properly, you cannot use a custom prefix.
For example, using `custom.loggin.logpath` is not recognized by Spring Cloud when initializing the logging system.

=== Environment Changes

The application listens for an `EnvironmentChangeEvent` and reacts to the change in a couple of standard ways (additional `ApplicationListeners` can be added as `@Beans` in the normal way).
When an `EnvironmentChangeEvent` is observed, it has a list of key values that have changed, and the application uses those to:

* Re-bind any `@ConfigurationProperties` beans in the context.
* Set the logger levels for any properties in `logging.level.*`.

Note that the Spring Cloud Config Client does not, by default, poll for changes in the `Environment`.
Generally, we would not recommend that approach for detecting changes (although you could set it up with a
`@Scheduled` annotation).
If you have a scaled-out client application, it is better to broadcast the `EnvironmentChangeEvent` to all the instances instead of having them polling for changes (for example, by using the https://github.com/spring-cloud/spring-cloud-bus[Spring Cloud Bus]).

The `EnvironmentChangeEvent` covers a large class of refresh use cases, as long as you can actually make a change to the `Environment` and publish the event.
Note that those APIs are public and part of core Spring).
You can verify that the changes are bound to `@ConfigurationProperties` beans by visiting the `/configprops` endpoint (a standard Spring Boot Actuator feature).
For instance, a `DataSource` can have its `maxPoolSize` changed at runtime (the default `DataSource` created by Spring Boot is a `@ConfigurationProperties` bean) and grow capacity dynamically.
Re-binding `@ConfigurationProperties` does not cover another large class of use cases, where you need more control over the refresh and where you need a change to be atomic over the whole `ApplicationContext`.
To address those concerns, we have `@RefreshScope`.

[[refresh-scope]]
=== Refresh Scope

When there is a configuration change, a Spring `@Bean` that is marked as `@RefreshScope` gets special treatment.
This feature addresses the problem of stateful beans that get their configuration injected only when they are initialized.
For instance, if a `DataSource` has open connections when the database URL is changed through the `Environment`, you probably want the holders of those connections to be able to complete what they are doing.
Then, the next time something borrows a connection from the pool, it gets one with the new URL.

Sometimes, it might even be mandatory to apply the `@RefreshScope` annotation on some beans that can be only initialized once.
If a bean is "`immutable`", you have to either annotate the bean with `@RefreshScope` or specify the classname under the property key: `spring.cloud.refresh.extra-refreshable`.

WARNING: If you hava a `DataSource` bean that is a `HikariDataSource`, it can not be
refreshed. It is the default value for `spring.cloud.refresh.never-refreshable`. Choose a
different `DataSource` implementation if you need it to be refreshed.

Refresh scope beans are lazy proxies that initialize when they are used (that is, when a method is called), and the scope acts as a cache of initialized values.
To force a bean to re-initialize on the next method call, you must invalidate its cache entry.

The `RefreshScope` is a bean in the context and has a public `refreshAll()` method to refresh all beans in the scope by clearing the target cache.
The `/refresh` endpoint exposes this functionality (over HTTP or JMX).
To refresh an individual bean by name, there is also a `refresh(String)` method.

To expose the `/refresh` endpoint, you need to add following configuration to your application:

====
[source,yaml]
----
management:
  endpoints:
    web:
      exposure:
        include: refresh
----
====

NOTE: `@RefreshScope` works (technically) on a `@Configuration` class, but it might lead to surprising behavior.
For example, it does not mean that all the `@Beans` defined in that class are themselves in `@RefreshScope`.
Specifically, anything that depends on those beans cannot rely on them being updated when a refresh is initiated, unless it is itself in `@RefreshScope`.
In that case, it is rebuilt on a refresh and its dependencies are re-injected.
At that point, they are re-initialized from the refreshed `@Configuration`).

=== Encryption and Decryption

Spring Cloud has an `Environment` pre-processor for decrypting property values locally.
It follows the same rules as the Spring Cloud Config Server and has the same external configuration through `encrypt.\*`.
Thus, you can use encrypted values in the form of `{cipher}*`, and, as long as there is a valid key, they are decrypted before the main application context gets the `Environment` settings.
To use the encryption features in an application, you need to include Spring Security RSA in your classpath (Maven co-ordinates: `org.springframework.security:spring-security-rsa`), and you also need the full strength JCE extensions in your JVM.

include::jce.adoc[]

=== Endpoints

For a Spring Boot Actuator application, some additional management endpoints are available. You can use:

* `POST` to `/actuator/env` to update the `Environment` and rebind `@ConfigurationProperties` and log levels.
* `/actuator/refresh` to re-load the boot strap context and refresh the `@RefreshScope` beans.
* `/actuator/restart` to close the `ApplicationContext` and restart it (disabled by default).
* `/actuator/pause` and `/actuator/resume` for calling the `Lifecycle` methods (`stop()` and `start()` on the `ApplicationContext`).

NOTE: If you disable the `/actuator/restart` endpoint then the `/actuator/pause` and `/actuator/resume` endpoints
will also be disabled since they are just a special case of `/actuator/restart`.

== Spring Cloud Commons: Common Abstractions

Patterns such as service discovery, load balancing, and circuit breakers lend themselves to a common abstraction layer that can be consumed by all Spring Cloud clients, independent of the implementation (for example, discovery with Eureka or Consul).

[[discovery-client]]
=== The `@EnableDiscoveryClient` Annotation

Spring Cloud Commons provides the `@EnableDiscoveryClient` annotation.
This looks for implementations of the `DiscoveryClient` and `ReactiveDiscoveryClient` interfaces with `META-INF/spring.factories`.
Implementations of the discovery client add a configuration class to `spring.factories` under the `org.springframework.cloud.client.discovery.EnableDiscoveryClient` key.
Examples of `DiscoveryClient` implementations include https://cloud.spring.io/spring-cloud-netflix/[Spring Cloud Netflix Eureka], https://cloud.spring.io/spring-cloud-consul/[Spring Cloud Consul Discovery], and https://cloud.spring.io/spring-cloud-zookeeper/[Spring Cloud Zookeeper Discovery].

Spring Cloud will provide both the blocking and reactive service discovery clients by default.
You can disable the blocking and/or reactive clients easily by setting `spring.cloud.discovery.blocking.enabled=false` or `spring.cloud.discovery.reactive.enabled=false`.
To completely disable service discovery you just need to set `spring.cloud.discovery.enabled=false`.

By default, implementations of `DiscoveryClient` auto-register the local Spring Boot server with the remote discovery server.
This behavior can be disabled by setting `autoRegister=false` in `@EnableDiscoveryClient`.

NOTE: `@EnableDiscoveryClient` is no longer required.
You can put a `DiscoveryClient` implementation on the classpath to cause the Spring Boot application to register with the service discovery server.

==== Health Indicator

Commons creates a Spring Boot `HealthIndicator` that `DiscoveryClient` implementations can participate in by implementing `DiscoveryHealthIndicator`.
To disable the composite `HealthIndicator`, set `spring.cloud.discovery.client.composite-indicator.enabled=false`.
A generic `HealthIndicator` based on `DiscoveryClient` is auto-configured (`DiscoveryClientHealthIndicator`).
To disable it, set `spring.cloud.discovery.client.health-indicator.enabled=false`.
To disable the description field of the `DiscoveryClientHealthIndicator`, set `spring.cloud.discovery.client.health-indicator.include-description=false`.
Otherwise, it can bubble up as the `description` of the rolled up `HealthIndicator`.

==== Ordering `DiscoveryClient` instances
`DiscoveryClient` interface extends `Ordered`. This is useful when using multiple discovery
 clients, as it allows you to define the order of the returned discovery clients, similar to
how you can order the beans loaded by a Spring application. By default, the order of any `DiscoveryClient` is set to
`0`. If you want to set a different order for your custom `DiscoveryClient` implementations, you just need to override
the `getOrder()` method so that it returns the value that is suitable for your setup. Apart from this, you can use
properties to set the order of the `DiscoveryClient`
implementations provided by Spring Cloud, among others  `ConsulDiscoveryClient`, `EurekaDiscoveryClient` and
`ZookeeperDiscoveryClient`. In order to do it, you just need to set the
`spring.cloud.{clientIdentifier}.discovery.order` (or `eureka.client.order` for Eureka) property to the desired value.

==== SimpleDiscoveryClient

If there is no Service-Registry-backed `DiscoveryClient` in the classpath, `SimpleDiscoveryClient`
instance, that uses properties to get information on service and instances, will be used.

The information about the available instances should be passed to via properties in the following format:
`spring.cloud.discovery.client.simple.instances.service1[0].uri=http://s11:8080`, where
`spring.cloud.discovery.client.simple.instances` is the common prefix, then `service1` stands
for the ID of the service in question, while `[0]` indicates the index number of the instance
(as visible in the example, indexes start with `0`), and then the value of `uri` is
the actual URI under which the instance is available.

=== ServiceRegistry

Commons now provides a `ServiceRegistry` interface that provides methods such as `register(Registration)` and `deregister(Registration)`, which let you provide custom registered services.
`Registration` is a marker interface.

The following example shows the `ServiceRegistry` in use:

====
[source,java,indent=0]
----
@Configuration
@EnableDiscoveryClient(autoRegister=false)
public class MyConfiguration {
    private ServiceRegistry registry;

    public MyConfiguration(ServiceRegistry registry) {
        this.registry = registry;
    }

    // called through some external process, such as an event or a custom actuator endpoint
    public void register() {
        Registration registration = constructRegistration();
        this.registry.register(registration);
    }
}
----
====

Each `ServiceRegistry` implementation has its own `Registry` implementation.

* `ZookeeperRegistration` used with `ZookeeperServiceRegistry`
* `EurekaRegistration` used with `EurekaServiceRegistry`
* `ConsulRegistration` used with `ConsulServiceRegistry`

If you are using the `ServiceRegistry` interface, you are going to need to pass the
correct `Registry` implementation for the `ServiceRegistry` implementation you
are using.


==== ServiceRegistry Auto-Registration

By default, the `ServiceRegistry` implementation auto-registers the running service.
To disable that behavior, you can set:
* `@EnableDiscoveryClient(autoRegister=false)` to permanently disable auto-registration.
* `spring.cloud.service-registry.auto-registration.enabled=false` to disable the behavior through configuration.

===== ServiceRegistry Auto-Registration Events

There are two events that will be fired when a service auto-registers.  The first event, called
`InstancePreRegisteredEvent`, is fired before the service is registered.  The second
event, called `InstanceRegisteredEvent`, is fired after the service is registered.  You can register an
`ApplicationListener`(s) to listen to and react to these events.

NOTE: These events will not be fired if the `spring.cloud.service-registry.auto-registration.enabled` property is set to `false`.

==== Service Registry Actuator Endpoint

Spring Cloud Commons provides a `/service-registry` actuator endpoint.
This endpoint relies on a `Registration` bean in the Spring Application Context.
Calling `/service-registry` with GET returns the status of the `Registration`.
Using POST to the same endpoint with a JSON body changes the status of the current `Registration` to the new value.
The JSON body has to include the `status` field with the preferred value.
Please see the documentation of the `ServiceRegistry` implementation you use for the allowed values when updating the status and the values returned for the status.
For instance, Eureka's supported statuses are `UP`, `DOWN`, `OUT_OF_SERVICE`, and `UNKNOWN`.

[[rest-template-loadbalancer-client]]
=== Spring RestTemplate as a Load Balancer Client

You can configure a `RestTemplate` to use a Load-balancer client.
To create a load-balanced `RestTemplate`, create a `RestTemplate` `@Bean` and use the `@LoadBalanced` qualifier, as the following example shows:

====
[source,java,indent=0]
----
@Configuration
public class MyConfiguration {

    @LoadBalanced
    @Bean
    RestTemplate restTemplate() {
        return new RestTemplate();
    }
}

public class MyClass {
    @Autowired
    private RestTemplate restTemplate;

    public String doOtherStuff() {
        String results = restTemplate.getForObject("http://stores/stores", String.class);
        return results;
    }
}
----
====

CAUTION: A `RestTemplate` bean is no longer created through auto-configuration.
Individual applications must create it.

The URI needs to use a virtual host name (that is, a service name, not a host name).
The BlockingLoadBalancerClient is used to create a full physical address.

IMPORTANT: To use a load-balanced `RestTemplate`, you need to have a load-balancer implementation in your classpath.
Add <<spring-cloud-loadbalancer-starter, Spring Cloud LoadBalancer starter>> to your project in order to use it.

[[webclinet-loadbalancer-client]]
=== Spring WebClient as a Load Balancer Client

You can configure `WebClient` to automatically use a load-balancer client.
To create a load-balanced `WebClient`, create a `WebClient.Builder` `@Bean` and use the `@LoadBalanced` qualifier, as follows:

====
[source,java,indent=0]
----
@Configuration
public class MyConfiguration {

	@Bean
	@LoadBalanced
	public WebClient.Builder loadBalancedWebClientBuilder() {
		return WebClient.builder();
	}
}

public class MyClass {
    @Autowired
    private WebClient.Builder webClientBuilder;

    public Mono<String> doOtherStuff() {
        return webClientBuilder.build().get().uri("http://stores/stores")
        				.retrieve().bodyToMono(String.class);
    }
}
----
====

The URI needs to use a virtual host name (that is, a service name, not a host name).
The Spring Cloud LoadBalancer is used to create a full physical address.

IMPORTANT: If you want to use a `@LoadBalanced WebClient.Builder`, you need to have a load balancer
implementation in the classpath. We recommend that you add the
<<spring-cloud-loadbalancer-starter, Spring Cloud LoadBalancer starter>> to your project.
Then, `ReactiveLoadBalancer` is used underneath.

==== Retrying Failed Requests

A load-balanced `RestTemplate` can be configured to retry failed requests.
By default, this logic is disabled.
You can enable it by adding link:https://github.com/spring-projects/spring-retry[Spring Retry] to your application's classpath.
<<<<<<< HEAD
If you would like to disable the retry logic with Spring Retry on the classpath, you can set `spring.cloud.loadbalancer.retry.enabled=false`.
=======

If you would like to disable the retry logic with Spring Retry on the classpath, you can set `spring.cloud.loadbalancer.retry.enabled=false`.

If you would like to implement a `BackOffPolicy` in your retries, you need to create a bean of type `LoadBalancedRetryFactory` and override the `createBackOffPolicy()` method.

===== Ribbon-based retries

For the Ribbon-backed implementation, the load-balanced `RestTemplate` honors some of the Ribbon configuration values related to retrying failed requests.
You can use the `client.ribbon.MaxAutoRetries`, `client.ribbon.MaxAutoRetriesNextServer`, and `client.ribbon.OkToRetryOnAllOperations` properties.

See the https://github.com/Netflix/ribbon/wiki/Getting-Started#the-properties-file-sample-clientproperties[Ribbon documentation] for a description of what these properties do.
>>>>>>> 5401628a

===== Spring Cloud LoadBalancer-based retries

For the Spring Cloud LoadBalancer-backed implementation, you can set:

- `spring.cloud.loadbalancer.retry.maxRetriesOnSameServiceInstance` - indicates how many times a request should be retried on the same `ServiceInstance` (counted separately for every selected instance)
- `spring.cloud.loadbalancer.retry.maxRetriesOnNextServiceInstance` - indicates how many times a request should be retried a newly selected `ServiceInstance`
- `spring.cloud.loadbalancer.retry.retryableStatusCodes` - the status codes on which to always retry a failed request.

WARN:: If you chose to override the `LoadBalancedRetryFactory` while using the Spring Cloud LoadBalancer-backed approach, make sure you annotate your bean with `@Order` and set it to a higher precedence than `1000`, which is the order set on the `BlockingLoadBalancedRetryFactory`.

====
[source,java,indent=0]
----
@Configuration
public class MyConfiguration {
    @Bean
    LoadBalancedRetryFactory retryFactory() {
        return new LoadBalancedRetryFactory() {
            @Override
            public BackOffPolicy createBackOffPolicy(String service) {
        		return new ExponentialBackOffPolicy();
        	}
        };
    }
}
----
====

If you want to add one or more `RetryListener` implementations to your retry functionality, you need to
create a bean of type `LoadBalancedRetryListenerFactory` and return the `RetryListener` array
you would like to use for a given service, as the following example shows:

====
[source,java,indent=0]
----
@Configuration
public class MyConfiguration {
    @Bean
    LoadBalancedRetryListenerFactory retryListenerFactory() {
        return new LoadBalancedRetryListenerFactory() {
            @Override
            public RetryListener[] createRetryListeners(String service) {
                return new RetryListener[]{new RetryListener() {
                    @Override
                    public <T, E extends Throwable> boolean open(RetryContext context, RetryCallback<T, E> callback) {
                        //TODO Do you business...
                        return true;
                    }

                    @Override
                     public <T, E extends Throwable> void close(RetryContext context, RetryCallback<T, E> callback, Throwable throwable) {
                        //TODO Do you business...
                    }

                    @Override
                    public <T, E extends Throwable> void onError(RetryContext context, RetryCallback<T, E> callback, Throwable throwable) {
                        //TODO Do you business...
                    }
                }};
            }
        };
    }
}
----
====

=== Multiple `RestTemplate` Objects

If you want a `RestTemplate` that is not load-balanced, create a `RestTemplate` bean and inject it.
To access the load-balanced `RestTemplate`, use the `@LoadBalanced` qualifier when you create your `@Bean`, as the following example shows:

====
[source,java,indent=0]
----
@Configuration
public class MyConfiguration {

    @LoadBalanced
    @Bean
    RestTemplate loadBalanced() {
        return new RestTemplate();
    }

    @Primary
    @Bean
    RestTemplate restTemplate() {
        return new RestTemplate();
    }
}

public class MyClass {
@Autowired
private RestTemplate restTemplate;

    @Autowired
    @LoadBalanced
    private RestTemplate loadBalanced;

    public String doOtherStuff() {
        return loadBalanced.getForObject("http://stores/stores", String.class);
    }

    public String doStuff() {
        return restTemplate.getForObject("http://example.com", String.class);
    }
}
----
====

IMPORTANT: Notice the use of the `@Primary` annotation on the plain `RestTemplate` declaration in the preceding example to disambiguate the unqualified `@Autowired` injection.

TIP: If you see errors such as `java.lang.IllegalArgumentException: Can not set org.springframework.web.client.RestTemplate field com.my.app.Foo.restTemplate to com.sun.proxy.$Proxy89`, try injecting `RestOperations` or setting `spring.aop.proxyTargetClass=true`.

=== Multiple WebClient Objects

If you want a `WebClient` that is not load-balanced, create a `WebClient` bean and inject it.
To access the load-balanced `WebClient`, use the `@LoadBalanced` qualifier when you create your `@Bean`, as the following example shows:

====
[source,java,indent=0]
----
@Configuration
public class MyConfiguration {

    @LoadBalanced
    @Bean
    WebClient.Builder loadBalanced() {
        return WebClient.builder();
    }

    @Primary
    @Bean
    WebClient.Builder webClient() {
        return WebClient.builder();
    }
}

public class MyClass {
    @Autowired
    private WebClient.Builder webClientBuilder;

    @Autowired
    @LoadBalanced
    private WebClient.Builder loadBalanced;

    public Mono<String> doOtherStuff() {
        return loadBalanced.build().get().uri("http://stores/stores")
        				.retrieve().bodyToMono(String.class);
    }

    public Mono<String> doStuff() {
        return webClientBuilder.build().get().uri("http://example.com")
        				.retrieve().bodyToMono(String.class);
    }
}
----
====

[[loadbalanced-webclient]]
=== Spring WebFlux `WebClient` as a Load Balancer Client

The Spring WebFlux can work with both reactive and non-reactive `WebClient` configurations, as the topics describe:

* <<webflux-with-reactive-loadbalancer>>
* <<load-balancer-exchange-filter-functionload-balancer-exchange-filter-function>>

[[webflux-with-reactive-loadbalancer]]
==== Spring WebFlux `WebClient` with `ReactorLoadBalancerExchangeFilterFunction`

You can configure `WebClient` to use the `ReactiveLoadBalancer`.
If you add <<spring-cloud-loadbalancer-starter, Spring Cloud LoadBalancer starter>> to your project
and if `spring-webflux` is on the classpath, `ReactorLoadBalancerExchangeFilterFunction` is auto-configured.
The following example shows how to configure a `WebClient` to use reactive load-balancer:

====
[source,java,indent=0]
----
public class MyClass {
    @Autowired
    private ReactorLoadBalancerExchangeFilterFunction lbFunction;

    public Mono<String> doOtherStuff() {
        return WebClient.builder().baseUrl("http://stores")
            .filter(lbFunction)
            .build()
            .get()
            .uri("/stores")
            .retrieve()
            .bodyToMono(String.class);
    }
}
----
====

The URI needs to use a virtual host name (that is, a service name, not a host name).
The `ReactorLoadBalancer` is used to create a full physical address.

[[load-balancer-exchange-filter-function]]
==== Spring WebFlux `WebClient` with a Non-reactive Load Balancer Client

If `spring-webflux` is on the classpath, `LoadBalancerExchangeFilterFunction`
is auto-configured. Note, however, that this
uses a non-reactive client under the hood.
The following example shows how to configure a `WebClient` to use load-balancer:

====
[source,java,indent=0]
----
public class MyClass {
    @Autowired
    private LoadBalancerExchangeFilterFunction lbFunction;

    public Mono<String> doOtherStuff() {
        return WebClient.builder().baseUrl("http://stores")
            .filter(lbFunction)
            .build()
            .get()
            .uri("/stores")
            .retrieve()
            .bodyToMono(String.class);
    }
}
----
====

The URI needs to use a virtual host name (that is, a service name, not a host name).
The `LoadBalancerClient` is used to create a full physical address.

WARN: This approach is now deprecated.
We suggest that you use <<webflux-with-reactive-loadbalancer,WebFlux with reactive Load-Balancer>>
instead.

[[ignore-network-interfaces]]
=== Ignore Network Interfaces

Sometimes, it is useful to ignore certain named network interfaces so that they can be excluded from Service Discovery registration (for example, when running in a Docker container).
A list of regular expressions can be set to cause the desired network interfaces to be ignored.
The following configuration ignores the `docker0` interface and all interfaces that start with `veth`:

.application.yml
====
----
spring:
  cloud:
    inetutils:
      ignoredInterfaces:
        - docker0
        - veth.*
----
====

You can also force the use of only specified network addresses by using a list of regular expressions, as the following example shows:

.bootstrap.yml
====
----
spring:
  cloud:
    inetutils:
      preferredNetworks:
        - 192.168
        - 10.0
----
====

You can also force the use of only site-local addresses, as the following example shows:

.application.yml
====
----
spring:
  cloud:
    inetutils:
      useOnlySiteLocalInterfaces: true
----
====

See https://docs.oracle.com/javase/8/docs/api/java/net/Inet4Address.html#isSiteLocalAddress--[Inet4Address.html.isSiteLocalAddress()] for more details about what constitutes a site-local address.

[[http-clients]]
=== HTTP Client Factories

Spring Cloud Commons provides beans for creating both Apache HTTP clients (`ApacheHttpClientFactory`) and OK HTTP clients (`OkHttpClientFactory`).
The `OkHttpClientFactory` bean is created only if the OK HTTP jar is on the classpath.
In addition, Spring Cloud Commons provides beans for creating the connection managers used by both clients: `ApacheHttpClientConnectionManagerFactory` for the Apache HTTP client and `OkHttpClientConnectionPoolFactory` for the OK HTTP client.
If you would like to customize how the HTTP clients are created in downstream projects, you can provide your own implementation of these beans.
In addition, if you provide a bean of type `HttpClientBuilder` or `OkHttpClient.Builder`, the default factories use these builders as the basis for the builders returned to downstream projects.
You can also disable the creation of these beans by setting `spring.cloud.httpclientfactories.apache.enabled` or `spring.cloud.httpclientfactories.ok.enabled` to `false`.

[[enabled-features]]
=== Enabled Features

Spring Cloud Commons provides a `/features` actuator endpoint.
This endpoint returns features available on the classpath and whether they are enabled.
The information returned includes the feature type, name, version, and vendor.

==== Feature types

There are two types of 'features': abstract and named.

Abstract features are features where an interface or abstract class is defined and that an implementation the creates, such as `DiscoveryClient`, `LoadBalancerClient`, or `LockService`.
The abstract class or interface is used to find a bean of that type in the context.
The version displayed is `bean.getClass().getPackage().getImplementationVersion()`.

Named features are features that do not have a particular class they implement. These features include "`Circuit Breaker`", "`API Gateway`", "`Spring Cloud Bus`", and others. These features require a name and a bean type.

==== Declaring features

Any module can declare any number of `HasFeature` beans, as the following examples show:

====
[source,java,indent=0]
----
@Bean
public HasFeatures commonsFeatures() {
  return HasFeatures.abstractFeatures(DiscoveryClient.class, LoadBalancerClient.class);
}

@Bean
public HasFeatures consulFeatures() {
  return HasFeatures.namedFeatures(
    new NamedFeature("Spring Cloud Bus", ConsulBusAutoConfiguration.class),
    new NamedFeature("Circuit Breaker", HystrixCommandAspect.class));
}

@Bean
HasFeatures localFeatures() {
  return HasFeatures.builder()
      .abstractFeature(Something.class)
      .namedFeature(new NamedFeature("Some Other Feature", Someother.class))
      .abstractFeature(Somethingelse.class)
      .build();
}
----
====

Each of these beans should go in an appropriately guarded `@Configuration`.


=== Spring Cloud Compatibility Verification

Due to the fact that some users have problem with setting up Spring Cloud application, we've decided
to add a compatibility verification mechanism. It will break if your current setup is not compatible
with Spring Cloud requirements, together with a report, showing what exactly went wrong.

At the moment we verify which version of Spring Boot is added to your classpath.

Example of a report

====
----
***************************
APPLICATION FAILED TO START
***************************

Description:

Your project setup is incompatible with our requirements due to following reasons:

- Spring Boot [2.1.0.RELEASE] is not compatible with this Spring Cloud release train


Action:

Consider applying the following actions:

- Change Spring Boot version to one of the following versions [1.2.x, 1.3.x] .
You can find the latest Spring Boot versions here [https://spring.io/projects/spring-boot#learn].
If you want to learn more about the Spring Cloud Release train compatibility, you can visit this page [https://spring.io/projects/spring-cloud#overview] and check the [Release Trains] section.
----
====

In order to disable this feature, set `spring.cloud.compatibility-verifier.enabled` to `false`.
If you want to override the compatible Spring Boot versions, just set the
`spring.cloud.compatibility-verifier.compatible-boot-versions` property with a comma separated list
of compatible Spring Boot versions.

== Spring Cloud LoadBalancer

Spring Cloud provides its own client-side load-balancer abstraction and implementation. For the load-balancing
mechanism, `ReactiveLoadBalancer` interface has been added and a Round-Robin-based implementation
has been provided for it. In order to get instances to select from reactive `ServiceInstanceListSupplier`
is used. Currently we support a service-discovery-based implementation of `ServiceInstanceListSupplier`
that retrieves available instances from Service Discovery using a <<discovery-client, Discovery Client>> available in the classpath.

=== Spring Cloud LoadBalancer integrations

In order to make it easy to use Spring Cloud LoadBalancer, we provide `ReactorLoadBalancerExchangeFilterFunction` that can be used with `WebClient` and `BlockingLoadBalancerClient` that works with `RestTemplate`.
You can see more information and examples of usage in the following sections:

* <<rest-template-loadbalancer-client,Spring RestTemplate as a Load Balancer Client>>
* <<webclinet-loadbalancer-client, Spring WebClient as a Load Balancer Client>>
* <<webflux-with-reactive-loadbalancer,Spring WebFlux WebClient with `ReactorLoadBalancerExchangeFilterFunction`>>

[[loadbalancer-caching]]
=== Spring Cloud LoadBalancer Caching

Apart from the basic `ServiceInstanceListSupplier` implementation that retrieves instances via `DiscoveryClient` each time it has to choose an instance, we provide two caching implementations.

==== https://github.com/ben-manes/caffeine[Caffeine]-backed LoadBalancer Cache Implementation

If you have `com.github.ben-manes.caffeine:caffeine` in the classpath, Caffeine-based implementation will be used.
See the <<loadbalancer-cache-configuration, LoadBalancerCacheConfiguration>> section for information on how to configure it.

If you are using Caffeine, you can also override the default Caffeine Cache setup for the LoadBalancer by passing your own https://static.javadoc.io/com.github.ben-manes.caffeine/caffeine/2.2.2/com/github/benmanes/caffeine/cache/CaffeineSpec.html[Caffeine Specification]
in the `spring.cloud.loadbalancer.cache.caffeine.spec` property.

WARN: Passing your own Caffeine specification will override any other LoadBalancerCache settings, including <<loadbalancer-cache-configuration, General LoadBalancer Cache Configuration>> fields, such as `ttl` and `capacity`.

==== Default LoadBalancer Cache Implementation

If you do not have Caffeine in the classpath, the `DefaultLoadBalancerCache`, which comes automatically with `spring-cloud-starter-loadbalancer`, will be used.
See the <<loadbalancer-cache-configuration, LoadBalancerCacheConfiguration>> section for information on how to configure it.

TIP: To use Caffeine instead of the default cache, add the `com.github.ben-manes.caffeine:caffeine` dependency to classpath.

[[loadbalancer-cache-configuration]]
==== LoadBalancer Cache Configuration

You can set your own `ttl` value (the time after write after which entries should be expired), expressed as `Duration`, by passing a `String` compliant with the https://docs.spring.io/spring-boot/docs/current/reference/html/spring-boot-features.html#boot-features-external-config-conversion-duration[Spring Boot `String` to `Duration` converter syntax].
as the value of the `spring.cloud.loadbalancer.cache.ttl` property.
You can also set your own LoadBalancer cache initial capacity by setting the value of the `spring.cloud.loadbalancer.cache.capacity` property.

The default setup includes `ttl` set to 35 seconds and the default `initialCapacity` is `256`.

You can also altogether disable loadBalancer caching by setting the value of `spring.cloud.loadbalancer.cache.enabled`
to `false`.

WARNING: Although the basic, non-cached, implementation is useful for prototyping and testing, it's much less efficient than the cached versions, so we recommend always using the cached version in production.

=== Zone-Based Load-Balancing

To enable zone-based load-balancing, we provide the `ZonePreferenceServiceInstanceListSupplier`.
We use `DiscoveryClient`-specific `zone` configuration (for example, `eureka.instance.metadata-map.zone`) to pick the zone that the client tries to filter available service instances for.

NOTE: You can also override `DiscoveryClient`-specific zone setup by setting the value of `spring.cloud.loadbalancer.zone` property.

WARNING: For the time being, only Eureka Discovery Client is instrumented to set the LoadBalancer zone. For other discovery client, set the `spring.cloud.loadbalancer.zone` property. More instrumentations coming shortly.

NOTE: To determine the zone of a retrieved `ServiceInstance`, we check the value under the `"zone"` key in its metadata map.

The `ZonePreferenceServiceInstanceListSupplier` filters retrieved instances and only returns the ones within the same zone.
If the zone is `null` or there are no instances within the same zone, it returns all the retrieved instances.

In order to use the zone-based load-balancing approach, you will have to instantiate a `ZonePreferenceServiceInstanceListSupplier` bean in a <<custom-loadbalancer-configuration,custom configuration>>.

We use delegates to work with `ServiceInstanceListSupplier` beans.
We suggest passing a `DiscoveryClientServiceInstanceListSupplier` delegate in the constructor of `ZonePreferenceServiceInstanceListSupplier` and, in turn, wrapping the latter with a `CachingServiceInstanceListSupplier` to leverage <<loadbalancer-caching, LoadBalancer caching mechanism>>.

You could use this sample configuration to set it up:

[[zoned-based-custom-loadbalancer-configuration]]
[source,java,indent=0]
----
public class CustomLoadBalancerConfiguration {

	@Bean
	public ServiceInstanceListSupplier discoveryClientServiceInstanceListSupplier(
			ConfigurableApplicationContext context) {
		return ServiceInstanceListSuppliers.builder()
					.withDiscoveryClient()
					.withZonePreference()
					.withCaching()
					.build(context);
	}
}
----

=== Instance Health-Check for LoadBalancer

It is possible to enable a scheduled HealthCheck for the LoadBalancer. The `HealthCheckServiceInstanceListSupplier`
is provided for that. It regularly verifies if the instances provided by a delegate
`ServiceInstanceListSupplier` are still alive and only returns the healthy instances,
unless there are none - then it returns all the retrieved instances.

TIP: This mechanism is particularly helpful while using the `SimpleDiscoveryClient`. For the
clients backed by an actual Service Registry, it's not necessary to use, as we already get
healthy instances after querying the external ServiceDiscovery.

TIP:: This supplier is also recommended for setups with a small number of instances per service
in order to avoid retrying calls on a failing instance.

`HealthCheckServiceInstanceListSupplier` uses properties prefixed with
`spring.cloud.loadbalancer.health-check`. You can set the `initialDelay` and `interval`
for the scheduler. You can set the default path for the healthcheck URL by setting
the value of the `spring.cloud.loadbalancer.health-check.path.default` property. You can also set a specific value for any given service by setting the value of the `spring.cloud.loadbalancer.health-check.path.[SERVICE_ID]` property, substituting `[SERVICE_ID]` with the correct ID of your service. If the path is not set, `/actuator/health` is used by default.

TIP:: If you rely on the default path (`/actuator/health`), make sure you add `spring-boot-starter-actuator` to your collaborator's dependencies, unless you are planning to add such an endpoint on your own.

In order to use the health-check scheduler approach, you will have to instantiate a `HealthCheckServiceInstanceListSupplier` bean in a <<custom-loadbalancer-configuration,custom configuration>>.

We use delegates to work with `ServiceInstanceListSupplier` beans.
We suggest passing a `DiscoveryClientServiceInstanceListSupplier` delegate in the constructor of `HealthCheckServiceInstanceListSupplier`.

You could use this sample configuration to set it up:

[[health-check-based-custom-loadbalancer-configuration]]
[source,java,indent=0]
----
public class CustomLoadBalancerConfiguration {

	@Bean
	public ServiceInstanceListSupplier discoveryClientServiceInstanceListSupplier(
			ConfigurableApplicationContext context) {
		return ServiceInstanceListSupplier.builder()
					.withDiscoveryClient()
					.withHealthChecks()
					.build(context);
	    }
	}
----

NOTE:: `HealthCheckServiceInstanceListSupplier` has its own caching mechanism based on Reactor Flux `replay()`, therefore, if it's being used, you may want to skip wrapping that supplier with `CachingServiceInstanceListSupplier`.

[[spring-cloud-loadbalancer-hints]]
=== Spring Cloud LoadBalancer Hints

Spring Cloud LoadBalancer lets you set `String` hints that are passed to the LoadBalancer within the `Request` object and that can later be used in `ReactiveLoadBalancer` implementations that can handle them.

You can set a default hint for all services by setting the value of the `spring.cloud.loadbalancer.hint.default` property. You can also set a specific value
for any given service by setting the value of the `spring.cloud.loadbalancer.hint.[SERVICE_ID]` property, substituting `[SERVICE_ID]` with the correct ID of your service. If the hint is not set by the user, `default` is used.

[[spring-cloud-loadbalancer-starter]]
=== Spring Cloud LoadBalancer Starter

We also provide a starter that allows you to easily add Spring Cloud LoadBalancer in a Spring Boot app.
In order to use it, just add `org.springframework.cloud:spring-cloud-starter-loadbalancer` to your Spring Cloud dependencies in your build file.

NOTE: Spring Cloud LoadBalancer starter includes
https://docs.spring.io/spring-boot/docs/current/reference/html/boot-features-caching.html[Spring Boot Caching]
and https://github.com/stoyanr[Evictor].

[[custom-loadbalancer-configuration]]
=== Passing Your Own Spring Cloud LoadBalancer Configuration

You can also use the `@LoadBalancerClient` annotation to pass your own load-balancer client configuration, passing the name of the load-balancer client and the configuration class, as follows:

====
[source,java,indent=0]
----
@Configuration
@LoadBalancerClient(value = "stores", configuration = CustomLoadBalancerConfiguration.class)
public class MyConfiguration {

	@Bean
	@LoadBalanced
	public WebClient.Builder loadBalancedWebClientBuilder() {
		return WebClient.builder();
	}
}
----

TIP:: In order to make working on your own LoadBalancer configuration easier, we have added a `builder()` method to the `ServiceInstanceListSupplier` class.

TIP:: You can also use our alternative predefined configurations in place of the default ones by setting the value of `spring.cloud.loadbalancer.configurations` property to `zone-preference` to use `ZonePreferenceServiceInstanceListSupplier` with caching or to `health-check` to use `HealthCheckServiceInstanceListSupplier` with caching.
====

You can use this feature to instantiate different implementations of `ServiceInstanceListSupplier` or `ReactorLoadBalancer`, either written by you, or provided by us as alternatives (for example `ZonePreferenceServiceInstanceListSupplier`) to override the default setup.

You can see an example of a custom configuration <<zoned-based-custom-loadbalancer-configuration,here>>.

NOTE: The annotation `value` arguments (`stores` in the example above) specifies the service id of the service that we should send the requests to with the given custom configuration.

You can also pass multiple configurations (for more than one load-balancer client) through the `@LoadBalancerClients` annotation, as the following example shows:

====
[source,java,indent=0]
----
@Configuration
@LoadBalancerClients({@LoadBalancerClient(value = "stores", configuration = StoresLoadBalancerClientConfiguration.class), @LoadBalancerClient(value = "customers", configuration = CustomersLoadBalancerClientConfiguration.class)})
public class MyConfiguration {

	@Bean
	@LoadBalanced
	public WebClient.Builder loadBalancedWebClientBuilder() {
		return WebClient.builder();
	}
}
----
====

[[loadbalancer-lifecycle]]
=== Spring Cloud LoadBalancer Lifecycle

One type of bean that it may be useful to register using <<custom-loadbalancer-configuration,Custom LoadBalancer configuration>> is `LoadBalancerLifecycle`.

The LoadBalancerLifecycle beans provide callback methods, named `onStart(Request<RC> request)` and `onComplete(CompletionContext<RES, T> completionContext)`, that you should implement to specify what actions should take place before and after load-balancing.

`onStart(Request<RC> request)` takes a `Request` object as a parameter. It contains data that is used to select an appropriate instance, including the downstream client request and <<spring-cloud-loadbalancer-hints,hint>>. On the other hand, a `CompletionContext` object is provided to the `onComplete(CompletionContext<RES, T> completionContext)` method. It contains the LoadBalancer `Response`, including the selected service instance, the `Status` of the request executed against that service instance and (if available) the response returned to the downstream client, and (if an exception has occurred) the corresponding `Throwable`.

The `supports(Class requestContextClass, Class responseClass,
Class serverTypeClass)` method can be used to determine whether the processor in question handles objects of provided types. If not overridden by the user, it returns `true`.

NOTE: In the preceding method calls, `RC` means `RequestContext` type, `RES` means client response type, and `T` means returned server type.

== Spring Cloud Circuit Breaker

include::spring-cloud-circuitbreaker.adoc[leveloffset=+1]

== CachedRandomPropertySource

Spring Cloud Context provides a `PropertySource` that caches random values based on a key.  Outside of the caching
functionality it works the same as Spring Boot's https://github.com/spring-projects/spring-boot/blob/master/spring-boot-project/spring-boot/src/main/java/org/springframework/boot/env/RandomValuePropertySource.java[`RandomValuePropertySource`].
This random value might be useful in the case where you want a random value that is consistent even after the Spring Application
context restarts.  The property value takes the form of `cachedrandom.[yourkey].[type]` where `yourkey` is the key in the cache.  The `type` value can
be any type supported by Spring Boot's `RandomValuePropertySource`.

====
[source,properties,indent=0]
----
myrandom=${cachedrandom.appname.value}
----
====

== Configuration Properties

To see the list of all Spring Cloud Commons related configuration properties please check link:appendix.html[the Appendix page].<|MERGE_RESOLUTION|>--- conflicted
+++ resolved
@@ -438,32 +438,16 @@
 A load-balanced `RestTemplate` can be configured to retry failed requests.
 By default, this logic is disabled.
 You can enable it by adding link:https://github.com/spring-projects/spring-retry[Spring Retry] to your application's classpath.
-<<<<<<< HEAD
+
 If you would like to disable the retry logic with Spring Retry on the classpath, you can set `spring.cloud.loadbalancer.retry.enabled=false`.
-=======
-
-If you would like to disable the retry logic with Spring Retry on the classpath, you can set `spring.cloud.loadbalancer.retry.enabled=false`.
 
 If you would like to implement a `BackOffPolicy` in your retries, you need to create a bean of type `LoadBalancedRetryFactory` and override the `createBackOffPolicy()` method.
 
-===== Ribbon-based retries
-
-For the Ribbon-backed implementation, the load-balanced `RestTemplate` honors some of the Ribbon configuration values related to retrying failed requests.
-You can use the `client.ribbon.MaxAutoRetries`, `client.ribbon.MaxAutoRetriesNextServer`, and `client.ribbon.OkToRetryOnAllOperations` properties.
-
-See the https://github.com/Netflix/ribbon/wiki/Getting-Started#the-properties-file-sample-clientproperties[Ribbon documentation] for a description of what these properties do.
->>>>>>> 5401628a
-
-===== Spring Cloud LoadBalancer-based retries
-
-For the Spring Cloud LoadBalancer-backed implementation, you can set:
+You can set:
 
 - `spring.cloud.loadbalancer.retry.maxRetriesOnSameServiceInstance` - indicates how many times a request should be retried on the same `ServiceInstance` (counted separately for every selected instance)
 - `spring.cloud.loadbalancer.retry.maxRetriesOnNextServiceInstance` - indicates how many times a request should be retried a newly selected `ServiceInstance`
 - `spring.cloud.loadbalancer.retry.retryableStatusCodes` - the status codes on which to always retry a failed request.
-
-WARN:: If you chose to override the `LoadBalancedRetryFactory` while using the Spring Cloud LoadBalancer-backed approach, make sure you annotate your bean with `@Order` and set it to a higher precedence than `1000`, which is the order set on the `BlockingLoadBalancedRetryFactory`.
-
 ====
 [source,java,indent=0]
 ----
